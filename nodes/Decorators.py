<<<<<<< HEAD
@wrapper(1, 2, 3)
=======
"""
Decorators astroid node

A decorator is a function that alters the functionality of a function, method,
or class without having to directly use subclasses or change the source code of
the function being decorated. A Decorators node is a child node of FunctionDef
node.

Attributes:
    - nodes  (List[Name])
        - A list of names of the decorators

Example:
    - nodes  -> [Name(wrapper), Name(decor)]
"""

@wrapper
@decor
>>>>>>> 51ab5f2c
def fun():
    pass<|MERGE_RESOLUTION|>--- conflicted
+++ resolved
@@ -1,6 +1,3 @@
-<<<<<<< HEAD
-@wrapper(1, 2, 3)
-=======
 """
 Decorators astroid node
 
@@ -19,6 +16,5 @@
 
 @wrapper
 @decor
->>>>>>> 51ab5f2c
 def fun():
     pass