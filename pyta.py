"""Python Teaching Assistant

The goal of this module is to provide automated feedback to students in our
introductory Python courses, using static analysis of their code.

To run the checker, call the check function on the name of the module to check.

> import pyta
> pyta.check('mymodule')
"""
import importlib.util
import pylint.lint as lint
<<<<<<< HEAD
from reporters.color_reporter import ColorReporter
=======
from pylint.reporters import BaseReporter
from astroid import MANAGER
>>>>>>> 0338b946

import webbrowser
import sys



# Local version of website; will be updated later.
HELP_URL = 'http://www.cs.toronto.edu/~david/pyta/'

# check the python version
if sys.version_info < (3, 4, 0):
    print('You need Python 3.4 or later to run this script')


def check(module_name, reporter=ColorReporter):
    """Check a module for errors, printing a report.

    The name of the module should be passed in as a string,
    without a file extension (.py).
    """
    # Check if `module_name` is not the type str, raise error.
    if not isinstance(module_name, str):
        print("The Module '{}' has an invalid name. Module name must be the "
              "type str.".format(module_name))
        return

    # Detect if the extension .py is added, and if it is, remove it.
    if module_name.endswith('.py'):
        module_name = module_name[:-3]

    # Reset astroid cache
    MANAGER.astroid_cache.clear()

    spec = importlib.util.find_spec(module_name)

<<<<<<< HEAD
    current_reporter = reporter()
    linter = lint.PyLinter(reporter=current_reporter)
=======
    reporter = PyTAReporter()
    linter = lint.PyLinter(reporter=reporter)
>>>>>>> 0338b946
    linter.load_default_plugins()
    linter.load_plugin_modules(['checkers/forbidden_import_checker',
                                'checkers/global_variables_checker',
                                'checkers/dynamic_execution_checker',
                                'checkers/IO_Function_checker',
                                'checkers/always_returning_checker'])
    linter.read_config_file()
    linter.load_config_file()
<<<<<<< HEAD
    linter.check([spec.origin])
    current_reporter.print_message_ids()
=======
>>>>>>> 0338b946

    # When module is not found, raise exception.
    try:
        linter.check([spec.origin])
    except AttributeError:
        print("The Module '{}' could not be found. ".format(module_name))
        return
            
    reporter.print_message_ids()

def doc(msg_id):
    """Open a webpage explaining the error for the given message."""
    msg_url = HELP_URL + '#' + msg_id
    print('Opening {} in a browser.'.format(msg_url))
    webbrowser.open(msg_url)


<|MERGE_RESOLUTION|>--- conflicted
+++ resolved
@@ -10,12 +10,8 @@
 """
 import importlib.util
 import pylint.lint as lint
-<<<<<<< HEAD
 from reporters.color_reporter import ColorReporter
-=======
-from pylint.reporters import BaseReporter
 from astroid import MANAGER
->>>>>>> 0338b946
 
 import webbrowser
 import sys
@@ -51,13 +47,8 @@
 
     spec = importlib.util.find_spec(module_name)
 
-<<<<<<< HEAD
     current_reporter = reporter()
     linter = lint.PyLinter(reporter=current_reporter)
-=======
-    reporter = PyTAReporter()
-    linter = lint.PyLinter(reporter=reporter)
->>>>>>> 0338b946
     linter.load_default_plugins()
     linter.load_plugin_modules(['checkers/forbidden_import_checker',
                                 'checkers/global_variables_checker',
@@ -66,11 +57,8 @@
                                 'checkers/always_returning_checker'])
     linter.read_config_file()
     linter.load_config_file()
-<<<<<<< HEAD
     linter.check([spec.origin])
     current_reporter.print_message_ids()
-=======
->>>>>>> 0338b946
 
     # When module is not found, raise exception.
     try:
@@ -78,8 +66,6 @@
     except AttributeError:
         print("The Module '{}' could not be found. ".format(module_name))
         return
-            
-    reporter.print_message_ids()
 
 def doc(msg_id):
     """Open a webpage explaining the error for the given message."""
