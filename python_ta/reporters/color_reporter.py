--- conflicted
+++ resolved
@@ -225,10 +225,8 @@
             snippet += spaces + self._colourify("gbold", number)
             snippet += spaces
             space_c = len(text) - len(text.lstrip(' '))
-<<<<<<< HEAD
             snippet += space_c * self._SPACE
-            # TODO: perhaps a different colouring for the ellipsis?
-            snippet += self._colourify("highlight", '. . .')
+            snippet += self._colourify("black", '. . .')
             # Need spaces in between dots to prevent PyCharm thinking
             # that the '...' is actually a line-continuation prompt.
 
@@ -238,10 +236,8 @@
             snippet += space_c * self._SPACE
             snippet += self._colourify("highlight",
                                        '''""" YOUR DOCSTRING HERE """''')
-=======
-            snippet += space_c * self._space
-            snippet += self._colourify("black", '. . .')
->>>>>>> d9493168
+
+
 
         else:
             print("ERROR: unrecognised _add_line option")
@@ -273,13 +269,7 @@
 
         new_text = text.lstrip(' ')
         space_count = len(text) - len(new_text)
-<<<<<<< HEAD
-        new_text = new_text.replace(' ', cls._SPACE)
+        if cls._space == '&nbsp;':
+            new_text = new_text.replace(' ', cls._SPACE)
         return ((space_count * cls._SPACE) + colour + new_text +
                 cls._COLOURING["reset"])
-=======
-        if self._space == '&nbsp;':
-            new_text = new_text.replace(' ', self._space)
-        return ((space_count * self._space) + colour + new_text +
-                self._colouring["reset"])
->>>>>>> d9493168
