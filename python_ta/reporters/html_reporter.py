import os
import sys
import webbrowser
<<<<<<< HEAD
from typing import Any
from collections import defaultdict, namedtuple

import socket
from http.server import BaseHTTPRequestHandler, HTTPServer
from werkzeug.serving import run_simple, is_running_from_reloader
from werkzeug.wrappers import Response, Request
=======
from http.server import HTTPServer, BaseHTTPRequestHandler
>>>>>>> 66e5e6e7

from jinja2 import Environment, FileSystemLoader
from datetime import datetime
from base64 import b64encode

from pygments import highlight
from pygments.lexers import PythonLexer
from pygments.formatters import HtmlFormatter
from pylint.interfaces import IReporter
from pylint.reporters.ureports.nodes import BaseLayout

from .core import PythonTaReporter

import logging
logging.getLogger("werkzeug").disabled = True

TEMPLATES_DIR = os.path.join(os.path.dirname(os.path.abspath(__file__)), 'templates')


class HTMLReporter(PythonTaReporter):
    """Reporter that displays results in HTML form.

    By default, automatically opens the report in a web browser.
    """
    __implements__ = IReporter
    name = 'HTMLReporter'

    _COLOURING = {
        'black': '<span class="black">',
        'black-line': '<span class="black line-num">',
        'bold': '<span>',
        'code-heading': '<span>',
        'style-heading': '<span>',
        'code-name': '<span>',
        'style-name': '<span>',
        'highlight': '<span class="highlight-pyta">',
        'grey': '<span class="grey">',
        'grey-line': '<span class="grey line-num">',
        'gbold': '<span class="gbold">',
        'gbold-line': '<span class="gbold line-num">',
        'reset': '</span>'
    }

    no_err_message = 'None!'
    no_snippet = 'Nothing here.'
    code_err_title = 'Code Errors or Forbidden Usage (fix: high priority)'
    style_err_title = 'Style or Convention Errors (fix: before submission)'
    OUTPUT_FILENAME = 'pyta_report.html'

    def print_messages(self, level='all'):
        """Do nothing to print messages, since all are displayed in a single HTML file."""

    def display_messages(self, layout: BaseLayout) -> None:
        """Hook for displaying the messages of the reporter

        This will be called whenever the underlying messages
        needs to be displayed. For some reporters, it probably
        doesn't make sense to display messages as soon as they
        are available, so some mechanism of storing them could be used.
        This method can be implemented to display them after they've
        been aggregated.
        """
        grouped_messages = \
            {path: self.group_messages(msgs) for path, msgs in self.messages.items()}

        template_f = self.linter.config.pyta_template_file
        template = Environment(loader=FileSystemLoader(TEMPLATES_DIR)).get_template(template_f)

        # Embed resources so the output html can go anywhere, independent of assets.
        # with open(os.path.join(TEMPLATES_DIR, 'pyta_logo_markdown.png'), 'rb+') as image_file:
        #     # Encode img binary to base64 (+33% size), decode to remove the "b'"
        #     pyta_logo_base64_encoded = b64encode(image_file.read()).decode()

        # Date/time (24 hour time) format:
        # Generated: ShortDay. ShortMonth. PaddedDay LongYear, Hour:Min:Sec
        dt = str(datetime.now().strftime('%a. %b. %d %Y, %I:%M:%S %p'))

        # Render the jinja template
        rendered_template = template.render(date_time=dt, reporter=self,
                                            grouped_messages=grouped_messages)

        # If a filepath was specified, write to the file
        if self.out is not sys.stdout:
            self.writeln(rendered_template)
        else:
            rendered_template = rendered_template.encode('utf8')
            self._open_html_in_browser(rendered_template)

<<<<<<< HEAD
    def _write_html_to_file(self, html: bytes) -> None:
        """ Write the html file to the specified output path. """
        output_path = os.path.join(os.getcwd(), self._output_filepath)
        with open(output_path, 'wb') as f:
            f.write(html)

    def _open_html_in_browser(self, html: bytes, debug: bool = False) -> None:
=======
    def _open_html_in_browser(self, html: bytes) -> None:
>>>>>>> 66e5e6e7
        """
        Display html in a web browser without creating a temp file.
        Instantiates a trivial http server and uses the webbrowser module to
        open a URL to retrieve html from that server.

        Adapted from: https://github.com/plotly/plotly.py/blob/master/packages/python/plotly/plotly/io/_base_renderers.py#L655
        """
        host = '127.0.0.1'

        if debug:
            if not is_running_from_reloader():
                port = _get_open_port(host)
                os.environ['PYTA_HTML_PORT'] = str(port)
                webbrowser.open(f"http://{host}:{port}", new=2)
            else:
                port = int(os.environ['PYTA_HTML_PORT'])

            @Request.application
            def style_report_app(request: Request) -> Any:
                """WSGI application that returns the rendered html template as a response"""
                return Response(html, mimetype='text/html')

            run_simple(hostname=host, port=port, application=style_report_app,
                       use_reloader=True)
        else:
            class OneShotRequestHandler(BaseHTTPRequestHandler):
                def do_GET(self):
                    self.send_response(200)
                    self.send_header("Content-type", "text/html")
                    self.end_headers()

                    buffer_size = 1024 * 1024
                    for i in range(0, len(html), buffer_size):
                        self.wfile.write(html[i: i + buffer_size])

            host = '127.0.0.1'
            server = HTTPServer((host, 0), OneShotRequestHandler)
            webbrowser.open(f"http://{host}:{server.server_port}", new=2)

            server.handle_request()
            server.server_close()

    @classmethod
    def _colourify(cls, colour_class: str, text: str) -> str:
        """Return a colourized version of text, using colour_class.
        """
        colour = cls._COLOURING[colour_class]
        new_text = text.lstrip(' ')
        space_count = len(text) - len(new_text)
        new_text = new_text.replace(' ', cls._SPACE)
        if '-line' not in colour_class:
<<<<<<< HEAD
            text = highlight(text, PythonLexer(),
                            HtmlFormatter(nowrap=True, lineseparator='', classprefix='pygments-'))
        return text

    _display = None


def _get_open_port(host: str) -> int:
    """Returns a randomly generated available port"""
    with socket.socket(socket.AF_INET, socket.SOCK_DGRAM) as s:
        s.setsockopt(socket.SOL_SOCKET, socket.SO_REUSEADDR, 1)
        s.bind((host, 0))
        _, port = s.getsockname()[:2]
        return port
=======
            new_text = highlight(
                new_text, PythonLexer(),
                HtmlFormatter(nowrap=True, lineseparator='', classprefix='pygments-')
            )

        return (
            (space_count * cls._SPACE) + colour +
            new_text +
            cls._COLOURING['reset']
        )
>>>>>>> 66e5e6e7
<|MERGE_RESOLUTION|>--- conflicted
+++ resolved
@@ -1,17 +1,12 @@
 import os
 import sys
 import webbrowser
-<<<<<<< HEAD
 from typing import Any
-from collections import defaultdict, namedtuple
 
 import socket
 from http.server import BaseHTTPRequestHandler, HTTPServer
 from werkzeug.serving import run_simple, is_running_from_reloader
 from werkzeug.wrappers import Response, Request
-=======
-from http.server import HTTPServer, BaseHTTPRequestHandler
->>>>>>> 66e5e6e7
 
 from jinja2 import Environment, FileSystemLoader
 from datetime import datetime
@@ -100,17 +95,7 @@
             rendered_template = rendered_template.encode('utf8')
             self._open_html_in_browser(rendered_template)
 
-<<<<<<< HEAD
-    def _write_html_to_file(self, html: bytes) -> None:
-        """ Write the html file to the specified output path. """
-        output_path = os.path.join(os.getcwd(), self._output_filepath)
-        with open(output_path, 'wb') as f:
-            f.write(html)
-
     def _open_html_in_browser(self, html: bytes, debug: bool = False) -> None:
-=======
-    def _open_html_in_browser(self, html: bytes) -> None:
->>>>>>> 66e5e6e7
         """
         Display html in a web browser without creating a temp file.
         Instantiates a trivial http server and uses the webbrowser module to
@@ -162,10 +147,16 @@
         space_count = len(text) - len(new_text)
         new_text = new_text.replace(' ', cls._SPACE)
         if '-line' not in colour_class:
-<<<<<<< HEAD
-            text = highlight(text, PythonLexer(),
-                            HtmlFormatter(nowrap=True, lineseparator='', classprefix='pygments-'))
-        return text
+            new_text = highlight(
+                new_text, PythonLexer(),
+                HtmlFormatter(nowrap=True, lineseparator='', classprefix='pygments-')
+            )
+
+            return (
+                    (space_count * cls._SPACE) + colour +
+                    new_text +
+                    cls._COLOURING['reset']
+            )
 
     _display = None
 
@@ -176,16 +167,4 @@
         s.setsockopt(socket.SOL_SOCKET, socket.SO_REUSEADDR, 1)
         s.bind((host, 0))
         _, port = s.getsockname()[:2]
-        return port
-=======
-            new_text = highlight(
-                new_text, PythonLexer(),
-                HtmlFormatter(nowrap=True, lineseparator='', classprefix='pygments-')
-            )
-
-        return (
-            (space_count * cls._SPACE) + colour +
-            new_text +
-            cls._COLOURING['reset']
-        )
->>>>>>> 66e5e6e7
+        return port