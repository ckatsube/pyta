--- conflicted
+++ resolved
@@ -60,7 +60,6 @@
         for name in node.locals:
             node.type_environment.locals[name] = self.type_constraints.fresh_tvar(node.locals[name][0])
 
-<<<<<<< HEAD
         self.type_store.classes[node.name]['__bases'] = [_node_to_type(base)
                                                          for base in node.bases]
         try:
@@ -68,10 +67,7 @@
         except astroid.exceptions.DuplicateBasesError:
             self.type_store.classes[node.name]['__mro'] = [node.name]
 
-    def _set_function_def_environment(self, node):
-=======
     def _set_function_def_environment(self, node: astroid.FunctionDef) -> None:
->>>>>>> 00071733
         """Method to set environment of a FunctionDef node."""
         node.type_environment = Environment()
         # self is a special case
